--- conflicted
+++ resolved
@@ -7,230 +7,10 @@
 ---@brief ]]
 
 local rest = {}
-<<<<<<< HEAD
-local Opts = {}
-local defaultRequestOpts = {
-  verbose = false,
-  highlight = false,
-}
-
-local LastOpts = {}
-
-rest.setup = function(user_configs)
-  config.set(user_configs or {})
-end
-
--- run will retrieve the required request information from the current buffer
--- and then execute curl
--- @param verbose toggles if only a dry run with preview should be executed (true = preview)
-rest.run = function(verbose)
-  local ok, result = backend.get_current_request()
-  if not ok then
-    log.error("Failed to run the http request:")
-    log.error(result)
-    vim.api.nvim_err_writeln("[rest.nvim] Failed to get the current HTTP request: " .. result)
-    return
-  end
-
-  return rest.run_request(result, { verbose = verbose })
-end
-
--- run will retrieve the required request information from the current buffer
--- and then execute curl
--- @param string filename to load
--- @param opts table
---           1. keep_going boolean keep running even when last request failed
---           2. verbose boolean
-rest.run_file = function(filename, opts)
-  log.info("Running file :" .. filename)
-  opts = vim.tbl_deep_extend(
-    "force", -- use value from rightmost map
-    defaultRequestOpts,
-    { highlight = config.get("highlight").enabled },
-    opts or {}
-  )
-
-  -- 0 on error or buffer handle
-  local new_buf = vim.api.nvim_create_buf(true, false)
-
-  vim.api.nvim_win_set_buf(0, new_buf)
-  vim.cmd.edit(filename)
-
-  local requests = backend.buf_list_requests(new_buf)
-  for _, req in pairs(requests) do
-    rest.run_request(req, opts)
-  end
-
-  return true
-end
-
--- replace variables in header values
-local function splice_headers(headers)
-  for name, value in pairs(headers) do
-    headers[name] = utils.replace_vars(value)
-  end
-  return headers
-end
-
--- return the spliced/resolved filename
--- @param string the filename w/o variables
-local function load_external_payload(fileimport_string)
-  local fileimport_spliced = utils.replace_vars(fileimport_string)
-  if path:new(fileimport_spliced):is_absolute() then
-    return fileimport_spliced
-  else
-    local file_dirname = vim.fn.expand("%:p:h")
-    local file_name = path:new(path:new(file_dirname), fileimport_spliced)
-    return file_name:absolute()
-  end
-end
-
--- @param headers table  HTTP headers
--- @param payload table of the form { external = bool, filename_tpl= path, body_tpl = string }
---                 with body_tpl an array of lines
-local function splice_body(headers, payload)
-  local external_payload = payload.external
-  local lines -- array of strings
-  if external_payload then
-    local importfile = load_external_payload(payload.filename_tpl)
-    if not utils.file_exists(importfile) then
-      error("import file " .. importfile .. " not found")
-    end
-    -- TODO we dont necessarily want to load the file, it can be slow
-    -- https://github.com/rest-nvim/rest.nvim/issues/203
-    lines = utils.read_file(importfile)
-  else
-    lines = payload.body_tpl
-  end
-  local content_type = headers[utils.key(headers, "content-type")] or ""
-  local has_json = content_type:find("application/[^ ]*json")
-
-  local body = ""
-  local vars = utils.read_variables()
-  -- nvim_buf_get_lines is zero based and end-exclusive
-  -- but start_line and stop_line are one-based and inclusive
-  -- magically, this fits :-) start_line is the CRLF between header and body
-  -- which should not be included in the body, stop_line is the last line of the body
-  for _, line in ipairs(lines) do
-    body = body .. utils.replace_vars(line, vars)
-  end
-
-  local is_json, json_body = pcall(vim.json.decode, body)
-
-  if is_json and json_body then
-    if has_json then
-      -- convert entire json body to string.
-      return vim.fn.json_encode(json_body)
-    else
-      -- convert nested tables to string.
-      for key, val in pairs(json_body) do
-        if type(val) == "table" then
-          json_body[key] = vim.fn.json_encode(val)
-        end
-      end
-      return vim.fn.json_encode(json_body)
-    end
-  end
-  return body
-end
-
--- run will retrieve the required request information from the current buffer
--- and then execute curl
--- @param req table see validate_request to check the expected format
--- @param opts table
---           1. keep_going boolean keep running even when last request failed
-rest.run_request = function(req, opts)
-  -- TODO rename result to request
-  local result = req
-  local curl_raw_args = config.get("skip_ssl_verification") and vim.list_extend(result.raw, { "-k" }) or result.raw
-  opts = vim.tbl_deep_extend(
-    "force", -- use value from rightmost map
-    defaultRequestOpts,
-    { highlight = config.get("highlight").enabled },
-    opts or {}
-  )
-
-  -- if we want to pass as a file, we pass nothing to plenary
-  local spliced_body = nil
-  if not req.body.inline and req.body.filename_tpl then
-    curl_raw_args = vim.tbl_extend("force", curl_raw_args, {
-      "--data-binary",
-      "@" .. load_external_payload(req.body.filename_tpl),
-    })
-  else
-    spliced_body = splice_body(result.headers, result.body)
-  end
-
-  if config.get("result").show_statistics then
-    local statistics_line = {}
-
-    for _, tbl in ipairs(config.get("result").show_statistics) do
-      if type(tbl) == "string" then
-        tbl = { tbl }
-      end
-
-      table.insert(statistics_line, tbl[1] .. "=%{" .. tbl[1] .. "}")
-    end
-
-    curl_raw_args = vim.tbl_extend("force", curl_raw_args, {
-      "--write-out",
-      "\\n" .. table.concat(statistics_line, "&"),
-    })
-  end
-
-  Opts = {
-    request_id = vim.loop.now(), -- request id used to correlate RestStartRequest and RestStopRequest events
-    method = result.method:lower(),
-    url = result.url,
-    -- plenary.curl can't set http protocol version
-    -- http_version = result.http_version,
-    headers = splice_headers(result.headers),
-    raw = curl_raw_args,
-    body = spliced_body,
-    dry_run = opts.verbose,
-    bufnr = result.bufnr,
-    start_line = result.start_line,
-    end_line = result.end_line,
-    script_str = result.script_str,
-  }
-
-  if not opts.verbose then
-    LastOpts = Opts
-  end
-
-  if opts.highlight then
-    backend.highlight(result.bufnr, result.start_line, result.end_line)
-  end
-
-  local success_req, req_err = pcall(curl.curl_cmd, Opts)
-
-  if not success_req then
-    vim.api.nvim_err_writeln(
-      "[rest.nvim] Failed to perform the request.\nMake sure that you have entered the proper URL and the server is running.\n\nTraceback: "
-        .. req_err
-    )
-    return false, req_err
-  end
-end
-
--- last will run the last curl request, if available
-rest.last = function()
-  if LastOpts.url == nil then
-    vim.api.nvim_err_writeln("[rest.nvim]: Last request not found")
-    return
-  end
-
-  if config.get("highlight").enabled then
-    backend.highlight(LastOpts.bufnr, LastOpts.start_line, LastOpts.end_line)
-  end
-
-  local success_req, req_err = pcall(curl.curl_cmd, LastOpts)
-=======
 
 local config = require("rest-nvim.config")
 local keybinds = require("rest-nvim.keybinds")
 local autocmds = require("rest-nvim.autocmds")
->>>>>>> f09e2259
 
 ---Set up rest.nvim
 ---@param user_configs RestConfig User configurations
