local utils = require("rest-nvim.utils")
local log = require("plenary.log").new({ plugin = "rest.nvim" })
local config = require("rest-nvim.config")

-- get_importfile returns in case of an imported file the absolute filename
-- @param bufnr Buffer number, a.k.a id
-- @param stop_line Line to stop searching
-- @return tuple filename and whether we should inline it when invoking curl
local function get_importfile_name(bufnr, start_line, stop_line)
  -- store old cursor position
  local oldpos = vim.fn.getcurpos()
  utils.move_cursor(bufnr, start_line)

  local import_line = vim.fn.search("^<", "cn", stop_line)
  -- restore old cursor position
  utils.move_cursor(bufnr, oldpos[2])

  if import_line > 0 then
    local fileimport_string
    local fileimport_line
    local fileimport_inlined
    fileimport_line = vim.api.nvim_buf_get_lines(bufnr, import_line - 1, import_line, false)
    -- check second char against '@' (meaning "dont inline")
    fileimport_inlined = string.sub(fileimport_line[1], 2, 2) ~= "@"
    fileimport_string = string.gsub(fileimport_line[1], "<@?", "", 1):gsub("^%s+", ""):gsub("%s+$", "")
    return fileimport_inlined, fileimport_string
  end
  return nil
end

-- get_body retrieves the body lines in the buffer and then returns
-- either a table if the body is a JSON or a raw string if it is a filename
-- Plenary.curl allows a table or a raw string as body and can distinguish
-- between strings with filenames and strings with the raw body
-- @param bufnr Buffer number, a.k.a id
-- @param start_line Line where body starts
-- @param stop_line Line where body stops
-- @return table { external = bool; filename_tpl or body_tpl; }
local function get_body(bufnr, start_line, stop_line)
  -- first check if the body should be imported from an external file
  local inline, importfile = get_importfile_name(bufnr, start_line, stop_line)
  local lines -- an array of strings
  if importfile ~= nil then
    return { external = true, inline = inline, filename_tpl = importfile }
  else
    lines = vim.api.nvim_buf_get_lines(bufnr, start_line, stop_line, false)
  end

  -- nvim_buf_get_lines is zero based and end-exclusive
  -- but start_line and stop_line are one-based and inclusive
  -- magically, this fits :-) start_line is the CRLF between header and body
  -- which should not be included in the body, stop_line is the last line of the body
  local lines2 = {}
  for _, line in ipairs(lines) do
    -- stop if a script opening tag is found
    if line:find("{%%") then
      break
    end
    -- Ignore commented lines with and without indent
    if not utils.contains_comments(line) then
      lines2[#lines2 + 1] = line
    end
  end

  return { external = false, inline = false, body_tpl = lines2 }
end

local function get_response_script(bufnr, start_line, stop_line)
  local all_lines = vim.api.nvim_buf_get_lines(bufnr, start_line, stop_line, false)
  -- Check if there is a script
  local script_start_rel
  for i, line in ipairs(all_lines) do
    -- stop if a script opening tag is found
    if line:find("{%%") then
      script_start_rel = i
      break
    end
  end

  if script_start_rel == nil then
    return nil
  end

  -- Convert the relative script line number to the line number of the buffer
  local script_start = start_line + script_start_rel - 1

  local script_lines = vim.api.nvim_buf_get_lines(bufnr, script_start, stop_line, false)
  local script_str = ""

  for _, line in ipairs(script_lines) do
    script_str = script_str .. line .. "\n"
    if line:find("%%}") then
      break
    end
  end

  return script_str:match("{%%(.-)%%}")
end

-- is_request_line checks if the given line is a http request line according to RFC 2616
local function is_request_line(line)
  local http_methods = { "GET", "POST", "PUT", "PATCH", "DELETE" }
  for _, method in ipairs(http_methods) do
    if line:find("^" .. method) then
      return true
    end
  end
  return false
end

-- get_headers retrieves all the found headers and returns a lua table with them
-- @param bufnr Buffer number, a.k.a id
-- @param start_line Line where the request starts
-- @param end_line Line where the request ends
local function get_headers(bufnr, start_line, end_line)
  local headers = {}
  local headers_end = end_line

  -- Iterate over all buffer lines starting after the request line
  for line_number = start_line + 1, end_line do
    local line_content = vim.fn.getbufline(bufnr, line_number)[1]

    -- message header and message body are separated by CRLF (see RFC 2616)
    -- for our purpose also the next request line will stop the header search
    if is_request_line(line_content) or line_content == "" then
      headers_end = line_number
      break
    end
    if not line_content:find(":") then
      log.warn("Missing Key/Value pair in message header. Ignoring line: ", line_content)
      goto continue
    end

    local header_name, header_value = line_content:match("^(.-): ?(.*)$")

    if not utils.contains_comments(header_name) then
      headers[header_name] = header_value
    end
    ::continue::
  end

  return headers, headers_end
end

-- get_curl_args finds command line flags and returns a lua table with them
-- @param bufnr Buffer number, a.k.a id
-- @param headers_end Line where the headers end
-- @param end_line Line where the request ends
local function get_curl_args(bufnr, headers_end, end_line)
  local curl_args = {}
  local body_start = end_line

  log.debug("Getting curl args between lines", headers_end, " and ", end_line)
  for line_number = headers_end, end_line do
    local line_content = vim.fn.getbufline(bufnr, line_number)[1]

    if line_content:find("^ *%-%-?[a-zA-Z%-]+") then
      local lc = vim.split(line_content, " ")
      local x = ""

      for i, y in ipairs(lc) do
        x = x .. y

        if #y:match("\\*$") % 2 == 1 and i ~= #lc then
          -- insert space if there is an slash at end
          x = x .. " "
        else
          -- insert 'x' into curl_args and reset it
          table.insert(curl_args, x)
          x = ""
        end
      end
    elseif not line_content:find("^ *$") then
      if line_number ~= end_line then
        body_start = line_number - 1
      end
      break
    end
  end

  return curl_args, body_start
end

-- start_request will find the request line (e.g. POST http://localhost:8081/foo)
-- of the current request and returns the linenumber of this request line.
-- The current request is defined as the next request line above the cursor
-- @param bufnr The buffer number of the .http-file
-- @param linenumber (number) From which line to start looking
local function start_request(bufnr, linenumber)
  log.debug("Searching pattern starting from " .. linenumber)

  local oldlinenumber = linenumber
  utils.move_cursor(bufnr, linenumber)

<<<<<<< HEAD
  local res
  if config.get("search_back") then
    res = vim.fn.search("^GET\\|^POST\\|^PUT\\|^PATCH\\|^DELETE", "cb")
  else
    res = vim.fn.search("^GET\\|^POST\\|^PUT\\|^PATCH\\|^DELETE", "cn")
  end
=======
  local res = vim.fn.search("^GET\\|^POST\\|^PUT\\|^PATCH\\|^DELETE", "bcnW")
>>>>>>> 45b52200
  -- restore cursor position
  utils.move_cursor(bufnr, oldlinenumber)

  return res
end

-- end_request will find the next request line (e.g. POST http://localhost:8081/foo)
-- and returns the linenumber before this request line or the end of the buffer
-- @param bufnr The buffer number of the .http-file
local function end_request(bufnr, linenumber)
  -- store old cursor position
  local oldlinenumber = linenumber
  local last_line = vim.fn.line("$")

  -- start searching for next request from the next line
  -- as the current line does contain the current, not the next request
  if linenumber < last_line then
    linenumber = linenumber + 1
  end
  utils.move_cursor(bufnr, linenumber)

  local next = vim.fn.search("^GET\\|^POST\\|^PUT\\|^PATCH\\|^DELETE\\|^###\\", "cnW")

  -- restore cursor position
  utils.move_cursor(bufnr, oldlinenumber)

  if next == 0 or (oldlinenumber == last_line) then
    return last_line
  else
    -- skip comment lines above requests
    while vim.fn.getline(next - 1):find("^ *#") do
      next = next - 1
    end

    return next - 1
  end
end

-- parse_url returns a table with the method of the request and the URL
-- @param stmt the request statement, e.g., POST http://localhost:3000/foo
local function parse_url(stmt)
  -- remove HTTP
  local parsed = utils.split(stmt, " HTTP/")
  local http_version = nil
  if parsed[2] ~= nil then
    http_version = parsed[2]
  end
  parsed = utils.split(parsed[1], " ")
  local http_method = parsed[1]
  table.remove(parsed, 1)
  local target_url = table.concat(parsed, " ")

  target_url = utils.replace_vars(target_url)
  if config.get("encode_url") then
    -- Encode URL
    target_url = utils.encode_url(target_url)
  end

  return {
    method = http_method,
    http_version = http_version,
    url = target_url,
  }
end

local M = {}
M.get_current_request = function()
  return M.buf_get_request(vim.api.nvim_win_get_buf(0), vim.fn.getcurpos())
end

-- buf_get_request returns a table with all the request settings
-- @param bufnr (number|nil) the buffer number
-- @param curpos the cursor position
-- @return (boolean, request or string)
M.buf_get_request = function(bufnr, curpos)
  curpos = curpos or vim.fn.getcurpos()
  bufnr = bufnr or vim.api.nvim_win_get_buf(0)

  local start_line = start_request(bufnr, curpos[2])

  if start_line == 0 then
    return false, "No request found"
  end
  local end_line = end_request(bufnr, start_line)

  local parsed_url = parse_url(vim.fn.getline(start_line))

  local headers, headers_end = get_headers(bufnr, start_line, end_line)

  local curl_args, body_start = get_curl_args(bufnr, headers_end, end_line)

  local host = headers[utils.key(headers, "host")] or ""
  parsed_url.url = host:gsub("%s+", "") .. parsed_url.url
  headers[utils.key(headers, "host")] = nil

  local body = get_body(bufnr, body_start, end_line)

  local script_str = get_response_script(bufnr, headers_end, end_line)

  -- TODO this should just parse the request without modifying external state
  -- eg move to run_request
  if config.get("jump_to_request") then
    utils.move_cursor(bufnr, start_line)
  else
    utils.move_cursor(bufnr, curpos[2], curpos[3])
  end

  local req = {
    method = parsed_url.method,
    url = parsed_url.url,
    http_version = parsed_url.http_version,
    headers = headers,
    raw = curl_args,
    body = body,
    bufnr = bufnr,
    start_line = start_line,
    end_line = end_line,
    script_str = script_str,
  }

  return true, req
end

M.print_request = function(req)
  print(M.stringify_request(req))
end

-- converts request into string, helpful for debug
-- full_body boolean
M.stringify_request = function(req, opts)
  opts = vim.tbl_deep_extend(
    "force", -- use value from rightmost map
    { full_body = false, headers = true }, -- defaults
    opts or {}
  )
  local str = [[
    url   : ]] .. req.url .. [[\n
    method: ]] .. req.method .. [[\n
    range : ]] .. tostring(req.start_line) .. [[ -> ]] .. tostring(req.end_line) .. [[\n
    ]]

  if req.http_version then
    str = str .. "\nhttp_version: " .. req.http_version .. "\n"
  end

  if opts.headers then
    for name, value in pairs(req.headers) do
      str = str .. "header '" .. name .. "'=" .. value .. "\n"
    end
  end

  if opts.full_body then
    if req.body then
      local res = req.body
      str = str .. "body: " .. res .. "\n"
    end
  end

  -- here we should just display the beginning of the request
  return str
end

M.buf_list_requests = function(buf, _opts)
  local last_line = vim.fn.line("$")
  local requests = {}

  -- reset cursor position
  vim.fn.cursor({ 1, 1 })
  local curpos = vim.fn.getcurpos()
  log.debug("Listing requests for buf ", buf)
  while curpos[2] <= last_line do
    local ok, req = M.buf_get_request(buf, curpos)
    if ok then
      curpos[2] = req.end_line + 1
      requests[#requests + 1] = req
    else
      break
    end
  end
  -- log.debug("found " , #requests , "requests")
  return requests
end

local select_ns = vim.api.nvim_create_namespace("rest-nvim")
M.highlight = function(bufnr, start_line, end_line)
  local opts = config.get("highlight") or {}
  local higroup = "IncSearch"
  local timeout = opts.timeout or 150

  vim.api.nvim_buf_clear_namespace(bufnr, select_ns, 0, -1)

  local end_column = string.len(vim.fn.getline(end_line))

  vim.highlight.range(
    bufnr,
    select_ns,
    higroup,
    { start_line - 1, 0 },
    { end_line - 1, end_column },
    { regtype = "c", inclusive = false }
  )

  vim.defer_fn(function()
    if vim.api.nvim_buf_is_valid(bufnr) then
      vim.api.nvim_buf_clear_namespace(bufnr, select_ns, 0, -1)
    end
  end, timeout)
end

return M<|MERGE_RESOLUTION|>--- conflicted
+++ resolved
@@ -192,16 +192,12 @@
   local oldlinenumber = linenumber
   utils.move_cursor(bufnr, linenumber)
 
-<<<<<<< HEAD
   local res
   if config.get("search_back") then
     res = vim.fn.search("^GET\\|^POST\\|^PUT\\|^PATCH\\|^DELETE", "cb")
   else
     res = vim.fn.search("^GET\\|^POST\\|^PUT\\|^PATCH\\|^DELETE", "cn")
   end
-=======
-  local res = vim.fn.search("^GET\\|^POST\\|^PUT\\|^PATCH\\|^DELETE", "bcnW")
->>>>>>> 45b52200
   -- restore cursor position
   utils.move_cursor(bufnr, oldlinenumber)
 
